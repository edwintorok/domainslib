
let n_domains = try int_of_string Sys.argv.(1) with _ -> 1
let n_iterations = try int_of_string Sys.argv.(2) with _ -> 1024
let n_tasks = try int_of_string Sys.argv.(3) with _ -> 1024

module T = Domainslib.Task

module TimingHist = struct
  type t = {
    data: int array;
    min_n: int;
    max_n: int;
    mutable count: int;
    mutable sum  : float;
    }

  let make min_n max_n =
    { data=Array.make (max_n - min_n) 0; min_n; max_n; count=0; sum=0. }

  let rec log2 n =
    if n <= 1 then 0 else 1 + log2(n asr 1)

  let add_point a x =
    let i = (log2 x) in
    let i = max (i-a.min_n+1) 0 in
    let i = min i ((Array.length a.data)-1) in
    a.data.(i) <- a.data.(i) + 1;
    a.sum <- a.sum +. (float_of_int x);
    a.count <- a.count + 1

  let mean a =
    a.sum /. (float_of_int a.count)

  let print_hist a =
    Printf.printf "Timings (ns): n=%d  mean=%.1f\n" a.count (mean a);
    let fn n = (Int.shift_left 1 (a.min_n+n)) in
    let len = Array.length a.data in
    for i = 0 to (len - 1) do
      match i with
      | i when i=0 ->
        Printf.printf " (%8d, %8d): %6d\n" 0 (fn i) a.data.(i);
      | i when i=(len-1) ->
        Printf.printf " [%8d,      Inf): %6d\n" (fn (i-1)) a.data.(i);
      | i ->
        Printf.printf " [%8d, %8d): %6d\n" (fn (i-1)) (fn i) a.data.(i);
    done

end

let _ =
  Printf.printf "n_iterations: %d   n_units: %d  n_domains: %d\n"
    n_iterations n_tasks n_domains;
  let pool = T.setup_pool ~num_additional_domains:(n_domains - 1) () in

  let hist = TimingHist.make 5 25 in
  for _ = 1 to n_iterations do
<<<<<<< HEAD
    let t0 = Domain.timer_ticks () in
    T.run pool (fun _ ->
      T.parallel_for pool ~start:1 ~finish:n_tasks ~body:(fun _ -> ()));
    let t = Int64.sub (Domain.timer_ticks ()) t0 in
=======
    let t0 = Mclock.elapsed_ns() in
    T.parallel_for pool ~start:1 ~finish:n_tasks ~body:(fun _ -> ());
    let t = Int64.sub (Mclock.elapsed_ns ()) t0 in
>>>>>>> 0931282c
    TimingHist.add_point hist (Int64.to_int t);
  done;

  TimingHist.print_hist hist;

  T.teardown_pool pool<|MERGE_RESOLUTION|>--- conflicted
+++ resolved
@@ -54,16 +54,10 @@
 
   let hist = TimingHist.make 5 25 in
   for _ = 1 to n_iterations do
-<<<<<<< HEAD
-    let t0 = Domain.timer_ticks () in
+    let t0 = Mclock.elapsed_ns() in
     T.run pool (fun _ ->
       T.parallel_for pool ~start:1 ~finish:n_tasks ~body:(fun _ -> ()));
-    let t = Int64.sub (Domain.timer_ticks ()) t0 in
-=======
-    let t0 = Mclock.elapsed_ns() in
-    T.parallel_for pool ~start:1 ~finish:n_tasks ~body:(fun _ -> ());
     let t = Int64.sub (Mclock.elapsed_ns ()) t0 in
->>>>>>> 0931282c
     TimingHist.add_point hist (Int64.to_int t);
   done;
 
