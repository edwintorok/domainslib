--- conflicted
+++ resolved
@@ -80,7 +80,7 @@
 
 let rec worker task_chan =
   match Multi_channel.recv task_chan with
-  | Quit -> Multi_channel.clear_local_state ()
+  | Quit -> Multi_channel.clear_local_state task_chan
   | Work f -> step f (); worker task_chan
 
 let run (type a) pool (f : unit -> a) : a =
@@ -112,17 +112,8 @@
     "Task.setup_pool: num_additional_domains must be at least 0")
   else
   let task_chan = Multi_channel.make (num_additional_domains+1) in
-<<<<<<< HEAD
   let domains = Array.init num_additional_domains (fun _ ->
     Domain.spawn (fun _ -> worker task_chan))
-=======
-  let rec worker () =
-    match Multi_channel.recv task_chan with
-    | Quit -> Multi_channel.clear_local_state task_chan;
-    | Task (t, p) ->
-        do_task t p;
-        worker ()
->>>>>>> b8cf627f
   in
   let p = Atomic.make (Some {domains; task_chan; name}) in
   begin match name with
